# Copyright (c) 2009-2014 Upi Tamminen <desaster@gmail.com>
# See the COPYRIGHT file for more information

import twisted
from twisted.cred import portal
from twisted.conch import avatar, interfaces as conchinterfaces
<<<<<<< HEAD
from twisted.conch.ssh import factory, userauth, connection, keys, session, transport, filetransfer
from twisted.conch.ssh.filetransfer import FXF_READ, FXF_WRITE, FXF_APPEND, FXF_CREAT, FXF_TRUNC, FXF_EXCL
import twisted.conch.ls
from twisted.python import log, components
=======
from twisted.conch.ssh import factory, userauth, connection, keys, session, transport, forwarding
from twisted.python import log
>>>>>>> 44c6fba3
from zope.interface import implements



import os
import copy
import time
import ConfigParser

from kippo.core import ttylog, utils, fs
from kippo.core.config import config
import kippo.core.auth
import kippo.core.honeypot
import kippo.core.ssh
import kippo.core.protocol
from kippo import core

from twisted.conch.ssh.common import NS, getNS
class HoneyPotSSHUserAuthServer(userauth.SSHUserAuthServer):
    def serviceStarted(self):
        userauth.SSHUserAuthServer.serviceStarted(self)
        self.bannerSent = False

    def sendBanner(self):
        if self.bannerSent:
            return
        cfg = config()
        if not cfg.has_option('honeypot', 'banner_file'):
            return
        try:
            data = file(cfg.get('honeypot', 'banner_file')).read()
        except IOError:
            print 'Banner file %s does not exist!' % \
                cfg.get('honeypot', 'banner_file')
            return
        if not data or not len(data.strip()):
            return
        data = '\r\n'.join(data.splitlines() + [''])
        self.transport.sendPacket(
            userauth.MSG_USERAUTH_BANNER, NS(data) + NS('en'))
        self.bannerSent = True

    def ssh_USERAUTH_REQUEST(self, packet):
        self.sendBanner()
        return userauth.SSHUserAuthServer.ssh_USERAUTH_REQUEST(self, packet)

# As implemented by Kojoney
class HoneyPotSSHFactory(factory.SSHFactory):
    services = {
        'ssh-userauth': HoneyPotSSHUserAuthServer,
        'ssh-connection': connection.SSHConnection,
        }

    # Special delivery to the loggers to avoid scope problems
    def logDispatch(self, sessionid, msg):
        for dblog in self.dbloggers:
            dblog.logDispatch(sessionid, msg)

    def __init__(self):
        cfg = config()

        # protocol^Wwhatever instances are kept here for the interact feature
        self.sessions = {}

        # for use by the uptime command
        self.starttime = time.time()

        # load db loggers
        self.dbloggers = []
        for x in cfg.sections():
            if not x.startswith('database_'):
                continue
            engine = x.split('_')[1]
            dbengine = 'database_' + engine
            lcfg = ConfigParser.ConfigParser()
            lcfg.add_section(dbengine)
            for i in cfg.options(x):
                lcfg.set(dbengine, i, cfg.get(x, i))
            lcfg.add_section('honeypot')
            for i in cfg.options('honeypot'):
                lcfg.set('honeypot', i, cfg.get('honeypot', i))
            print 'Loading dblog engine: %s' % (engine,)
            dblogger = __import__(
                'kippo.dblog.%s' % (engine,),
                globals(), locals(), ['dblog']).DBLogger(lcfg)
            log.startLoggingWithObserver(dblogger.emit, setStdout=False)
            self.dbloggers.append(dblogger)

    def buildProtocol(self, addr):
        cfg = config()

        # FIXME: try to mimic something real 100%
        t = HoneyPotTransport()

        if cfg.has_option('honeypot', 'ssh_version_string'):
            t.ourVersionString = cfg.get('honeypot','ssh_version_string')
        else:
            t.ourVersionString = "SSH-2.0-OpenSSH_5.1p1 Debian-5"

        t.supportedPublicKeys = self.privateKeys.keys()

        if not self.primes:
            ske = t.supportedKeyExchanges[:]
            ske.remove('diffie-hellman-group-exchange-sha1')
            t.supportedKeyExchanges = ske

        t.factory = self
        return t

class HoneyPotRealm:
    implements(portal.IRealm)

    def __init__(self):
        # I don't know if i'm supposed to keep static stuff here
        self.env = core.honeypot.HoneyPotEnvironment()

    def requestAvatar(self, avatarId, mind, *interfaces):
        if conchinterfaces.IConchUser in interfaces:
            return interfaces[0], \
                HoneyPotAvatar(avatarId, self.env), lambda: None
        else:
            raise Exception, "No supported interfaces found."

class HoneyPotTransport(transport.SSHServerTransport):

    hadVersion = False

    def connectionMade(self):
        print 'New connection: %s:%s (%s:%s) [session: %d]' % \
            (self.transport.getPeer().host, self.transport.getPeer().port,
            self.transport.getHost().host, self.transport.getHost().port,
            self.transport.sessionno)
        self.interactors = []
        self.logintime = time.time()
        self.ttylog_open = False
        transport.SSHServerTransport.connectionMade(self)

    def sendKexInit(self):
        # Don't send key exchange prematurely
        if not self.gotVersion:
            return
        transport.SSHServerTransport.sendKexInit(self)

    def dataReceived(self, data):
        transport.SSHServerTransport.dataReceived(self, data)
        # later versions seem to call sendKexInit again on their own
        if twisted.version.major < 11 and \
                not self.hadVersion and self.gotVersion:
            self.sendKexInit()
            self.hadVersion = True

    def ssh_KEXINIT(self, packet):
        print 'Remote SSH version: %s' % (self.otherVersionString,)
        return transport.SSHServerTransport.ssh_KEXINIT(self, packet)

    def lastlogExit(self):
        starttime = time.strftime('%a %b %d %H:%M',
            time.localtime(self.logintime))
        endtime = time.strftime('%H:%M',
            time.localtime(time.time()))
        duration = utils.durationHuman(time.time() - self.logintime)
        clientIP = self.transport.getPeer().host
        utils.addToLastlog('root\tpts/0\t%s\t%s - %s (%s)' % \
            (clientIP, starttime, endtime, duration))

    # this seems to be the only reliable place of catching lost connection
    def connectionLost(self, reason):
        for i in self.interactors:
            i.sessionClosed()
        if self.transport.sessionno in self.factory.sessions:
            del self.factory.sessions[self.transport.sessionno]
        self.lastlogExit()
        if self.ttylog_open:
            ttylog.ttylog_close(self.ttylog_file, time.time())
            self.ttylog_open = False
        transport.SSHServerTransport.connectionLost(self, reason)

    def sendDisconnect(self, reason, desc):
        """
        Workaround for the "bad packet length" error message.

        @param reason: the reason for the disconnect.  Should be one of the
                       DISCONNECT_* values.
        @type reason: C{int}
        @param desc: a descrption of the reason for the disconnection.
        @type desc: C{str}
        """
        if not 'bad packet length' in desc:
            # With python >= 3 we can use super?
            transport.SSHServerTransport.sendDisconnect(self, reason, desc)
        else:
            self.transport.write('Protocol mismatch.\n')
            log.msg('Disconnecting with error, code %s\nreason: %s' % \
                (reason, desc))
            self.transport.loseConnection()

class HoneyPotSSHSession(session.SSHSession):
    def request_env(self, data):
        print 'request_env: %s' % (repr(data))


class HoneyPotAvatar(avatar.ConchUser):
    implements(conchinterfaces.ISession)


    def __init__(self, username, env):
        avatar.ConchUser.__init__(self)
        self.username = username
        self.env = env
        self.channelLookup.update({'session': HoneyPotSSHSession})
        self.channelLookup['direct-tcpip'] = KippoOpenConnectForwardingClient

        userdb = core.auth.UserDB()
        self.uid = self.gid = userdb.getUID(self.username)

        # sftp support enabled only when option is explicitly set
        if self.env.cfg.has_option('honeypot', 'sftp_enabled'):
            if ( self.env.cfg.get('honeypot', 'sftp_enabled') == "true" ):
                self.subsystemLookup['sftp'] = filetransfer.FileTransferServer

        if not self.uid:
            self.home = '/root'
        else:
            self.home = '/home/' + username

    def openShell(self, protocol):
        serverProtocol = core.protocol.LoggingServerProtocol(
            core.protocol.HoneyPotInteractiveProtocol, self, self.env)
        serverProtocol.makeConnection(protocol)
        protocol.makeConnection(session.wrapProtocol(serverProtocol))

    def getPty(self, terminal, windowSize, attrs):
        print 'Terminal size: %s %s' % windowSize[0:2]
        self.windowSize = windowSize
        return None

    def execCommand(self, protocol, cmd):
        cfg = config()
        if not cfg.has_option('honeypot', 'exec_enabled') or \
                cfg.get('honeypot', 'exec_enabled').lower() not in \
                    ('yes', 'true', 'on'):
            print 'Exec disabled. Not executing command: "%s"' % cmd
            raise core.exceptions.NotEnabledException, \
                'exec_enabled not enabled in configuration file!'
            return

        print 'exec command: "%s"' % cmd
        serverProtocol = kippo.core.protocol.LoggingServerProtocol(
            kippo.core.protocol.HoneyPotExecProtocol, self, self.env, cmd)
        serverProtocol.makeConnection(protocol)
        protocol.makeConnection(session.wrapProtocol(serverProtocol))

    def closed(self):
        pass

    def eofReceived(self):
        pass

    def windowChanged(self, windowSize):
        self.windowSize = windowSize

def getRSAKeys():
    cfg = config()
    public_key = cfg.get('honeypot', 'rsa_public_key')
    private_key = cfg.get('honeypot', 'rsa_private_key')
    if not (os.path.exists(public_key) and os.path.exists(private_key)):
        print "Generating new RSA keypair..."
        from Crypto.PublicKey import RSA
        from twisted.python import randbytes
        KEY_LENGTH = 2048
        rsaKey = RSA.generate(KEY_LENGTH, randbytes.secureRandom)
        publicKeyString = keys.Key(rsaKey).public().toString('openssh')
        privateKeyString = keys.Key(rsaKey).toString('openssh')
        with file(public_key, 'w+b') as f:
            f.write(publicKeyString)
        with file(private_key, 'w+b') as f:
            f.write(privateKeyString)
        print "Done."
    else:
        with file(public_key) as f:
            publicKeyString = f.read()
        with file(private_key) as f:
            privateKeyString = f.read()
    return publicKeyString, privateKeyString

def getDSAKeys():
    cfg = config()
    public_key = cfg.get('honeypot', 'dsa_public_key')
    private_key = cfg.get('honeypot', 'dsa_private_key')
    if not (os.path.exists(public_key) and os.path.exists(private_key)):
        print "Generating new DSA keypair..."
        from Crypto.PublicKey import DSA
        from twisted.python import randbytes
        KEY_LENGTH = 1024
        dsaKey = DSA.generate(KEY_LENGTH, randbytes.secureRandom)
        publicKeyString = keys.Key(dsaKey).public().toString('openssh')
        privateKeyString = keys.Key(dsaKey).toString('openssh')
        with file(public_key, 'w+b') as f:
            f.write(publicKeyString)
        with file(private_key, 'w+b') as f:
            f.write(privateKeyString)
        print "Done."
    else:
        with file(public_key) as f:
            publicKeyString = f.read()
        with file(private_key) as f:
            privateKeyString = f.read()
    return publicKeyString, privateKeyString

<<<<<<< HEAD

class KippoSFTPFile:
    implements(conchinterfaces.ISFTPFile)

    def __init__(self, server, filename, flags, attrs):
        self.server = server
        self.filename = filename
        self.transfer_completed = 0
        self.bytes_written = 0
        openFlags = 0
        if flags & FXF_READ == FXF_READ and flags & FXF_WRITE == 0:
            openFlags = os.O_RDONLY
        if flags & FXF_WRITE == FXF_WRITE and flags & FXF_READ == 0:
            openFlags = os.O_WRONLY
        if flags & FXF_WRITE == FXF_WRITE and flags & FXF_READ == FXF_READ:
            openFlags = os.O_RDWR
        if flags & FXF_APPEND == FXF_APPEND:
            openFlags |= os.O_APPEND
        if flags & FXF_CREAT == FXF_CREAT:
            openFlags |= os.O_CREAT
        if flags & FXF_TRUNC == FXF_TRUNC:
            openFlags |= os.O_TRUNC
        if flags & FXF_EXCL == FXF_EXCL:
            openFlags |= os.O_EXCL
        if attrs.has_key("permissions"):
            mode = attrs["permissions"]
            del attrs["permissions"]
        else:
            mode = 0777
        fd = server.fs.open(filename, openFlags, mode)
        if attrs:
            self.server.setAttrs(filename, attrs)
        self.fd = fd

        # cache a copy of file in memory to read from in readChunk
        if flags & FXF_READ == FXF_READ:
            self.contents = self.server.fs.file_contents(self.filename)

    def close(self):
        if ( self.bytes_written > 0 ):
            self.server.fs.update_size(self.filename, self.bytes_written)
        return self.server.fs.close(self.fd)

    def readChunk(self, offset, length):
        return self.contents[offset:offset+length]

    def writeChunk(self, offset, data):
        self.server.fs.lseek(self.fd, offset, os.SEEK_SET)
        self.server.fs.write(self.fd, data)
        self.bytes_written += len(data)

    def getAttrs(self):
        s = self.server.fs.fstat(self.fd)
        return self.server._getAttrs(s)

    def setAttrs(self, attrs):
        raise NotImplementedError

class KippoSFTPDirectory:

    def __init__(self, server, directory):
        self.server = server
        self.files = server.fs.listdir(directory)
        self.dir = directory

    def __iter__(self):
        return self

    def next(self):
        try:
            f = self.files.pop(0)
        except IndexError:
            raise StopIteration
        else:
            s = self.server.fs.lstat(os.path.join(self.dir, f))
            longname = twisted.conch.ls.lsLine(f, s)
            attrs = self.server._getAttrs(s)
            return (f, longname, attrs)

    def close(self):
        self.files = []

class KippoSFTPServer:
    implements(conchinterfaces.ISFTPServer)

    def __init__(self, avatar):
        self.avatar = avatar
        # FIXME we should not copy fs here, but do this at avatar instantiation
        self.fs = fs.HoneyPotFilesystem(copy.deepcopy(self.avatar.env.fs))

    def _absPath(self, path):
        home = self.avatar.home
        return os.path.abspath(os.path.join(home, path))

    def _setAttrs(self, path, attrs):
        if attrs.has_key("uid") and attrs.has_key("gid"):
            self.fs.chown(path, attrs["uid"], attrs["gid"])
        if attrs.has_key("permissions"):
            self.fs.chmod(path, attrs["permissions"])
        if attrs.has_key("atime") and attrs.has_key("mtime"):
            self.fs.utime(path, attrs["atime"], attrs["mtime"])

    def _getAttrs(self, s):
        return {
            "size" : s.st_size,
            "uid" : s.st_uid,
            "gid" : s.st_gid,
            "permissions" : s.st_mode,
            "atime" : int(s.st_atime),
            "mtime" : int(s.st_mtime)
        }

    def gotVersion(self, otherVersion, extData):
        return {}

    def openFile(self, filename, flags, attrs):
        print "SFTP openFile: %s" % filename
        return KippoSFTPFile(self, self._absPath(filename), flags, attrs)

    def removeFile(self, filename):
        print "SFTP removeFile: %s" % filename
        return self.fs.remove(self._absPath(filename))

    def renameFile(self, oldpath, newpath):
        print "SFTP renameFile: %s %s" % (oldpath, newpath)
        return self.fs.rename(self._absPath(oldpath), self._absPath(newpath))

    def makeDirectory(self, path, attrs):
        print "SFTP makeDirectory: %s" % path
        path = self._absPath(path)
        self.fs.mkdir2(path)
        self._setAttrs(path, attrs)
        return

    def removeDirectory(self, path):
        print "SFTP removeDirectory: %s" % path
        return self.fs.rmdir(self._absPath(path))

    def openDirectory(self, path):
        print "SFTP OpenDirectory: %s" % path
        return KippoSFTPDirectory(self, self._absPath(path))

    def getAttrs(self, path, followLinks):
        print "SFTP getAttrs: %s" % path
        path = self._absPath(path)
        if followLinks:
            s = self.fs.stat(path)
        else:
            s = self.fs.lstat(path)
        return self._getAttrs(s)

    def setAttrs(self, path, attrs):
        print "SFTP setAttrs: %s" % path
        path = self._absPath(path)
        return self._setAttrs(path, attrs)

    def readLink(self, path):
        print "SFTP readLink: %s" % path
        path = self._absPath(path)
        return self.fs.readlink(path)

    def makeLink(self, linkPath, targetPath):
        print "SFTP makeLink: %s" % path
        linkPath = self._absPath(linkPath)
        targetPath = self._absPath(targetPath)
        return self.fs.symlink(targetPath, linkPath)

    def realPath(self, path):
        print "SFTP realPath: %s" % path
        return self.fs.realpath(self._absPath(path))

    def extendedRequest(self, extName, extData):
        raise NotImplementedError

components.registerAdapter( KippoSFTPServer, HoneyPotAvatar, conchinterfaces.ISFTPServer)
=======
def KippoOpenConnectForwardingClient(remoteWindow, remoteMaxPacket, data, avatar):
    remoteHP, origHP = twisted.conch.ssh.forwarding.unpackOpen_direct_tcpip(data)
    log.msg( "connection attempt to %s:%i" % remoteHP )
    return None
>>>>>>> 44c6fba3

# vim: set et sw=4 et:<|MERGE_RESOLUTION|>--- conflicted
+++ resolved
@@ -4,15 +4,10 @@
 import twisted
 from twisted.cred import portal
 from twisted.conch import avatar, interfaces as conchinterfaces
-<<<<<<< HEAD
-from twisted.conch.ssh import factory, userauth, connection, keys, session, transport, filetransfer
+from twisted.conch.ssh import factory, userauth, connection, keys, session, transport, filetransfer, forwarding
 from twisted.conch.ssh.filetransfer import FXF_READ, FXF_WRITE, FXF_APPEND, FXF_CREAT, FXF_TRUNC, FXF_EXCL
 import twisted.conch.ls
 from twisted.python import log, components
-=======
-from twisted.conch.ssh import factory, userauth, connection, keys, session, transport, forwarding
-from twisted.python import log
->>>>>>> 44c6fba3
 from zope.interface import implements
 
 
@@ -322,8 +317,6 @@
             privateKeyString = f.read()
     return publicKeyString, privateKeyString
 
-<<<<<<< HEAD
-
 class KippoSFTPFile:
     implements(conchinterfaces.ISFTPFile)
 
@@ -498,11 +491,10 @@
         raise NotImplementedError
 
 components.registerAdapter( KippoSFTPServer, HoneyPotAvatar, conchinterfaces.ISFTPServer)
-=======
+
 def KippoOpenConnectForwardingClient(remoteWindow, remoteMaxPacket, data, avatar):
     remoteHP, origHP = twisted.conch.ssh.forwarding.unpackOpen_direct_tcpip(data)
     log.msg( "connection attempt to %s:%i" % remoteHP )
     return None
->>>>>>> 44c6fba3
 
 # vim: set et sw=4 et: